--- conflicted
+++ resolved
@@ -5,11 +5,9 @@
 - Feature: The Docker network used by a Kind or Minikube (using the "docker" driver) installation, is automatically
   detected and connected to a Docker container running the Telepresence daemon.
 
-<<<<<<< HEAD
 - Feature: Mapped namespaces are included in the output of the `telepresence status` command.
-=======
+
 - Feature: There's a new --address flag to the intercept command allowing users to set the target IP of the intercept.
->>>>>>> c55300c0
 
 - Bugfix: The kubeconfig is made self-contained before running Telepresence daemon in a Docker container.
 
