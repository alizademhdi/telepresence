# Changelog

### 2.4.4 (TBD)

- Feature: The strategy used by traffic-manager's discovery of pod CIDRs can now be configured using the Helm chart.

- Feature: Add the command `telepresence gather-logs`, which bundles the logs for all components
  into one zip file that can then be shared in a github issue, in slack, etc.  Use
  `telepresence gather-logs --help` to see additional options for running the command.

- Bugfix: The traffic-manager now uses less CPU-cycles when computing the pod CIDRs.

- Feature: The agent injector now supports injecting Traffic Agents into pods that have unnamed ports.

<<<<<<< HEAD
- Bugfix: If a deployment annotated with webhook annotations is deployed before telepresence is installed, telepresence will now install an agent in that deployment before intercept
=======
- Bugfix: Fix an issue where the traffic-manager would sometimes go into a CPU loop.
>>>>>>> 4049395a

### 2.4.3 (September 15, 2021)

- Feature: The environment variable `TELEPRESENCE_INTERCEPT_ID` is now available in the interceptor's environment.

- Bugfix: A timing related bug was fixed that sometimes caused a "daemon did not start" failure.

- Bugfix: On Windows, crash stack traces and other errors were not
  written to the log files, now they are.

- Bugfix: On Linux kernel 4.11 and above, the log file rotation now
  properly reads the birth-time of the log file.  On older kernels, it
  continues to use the old behavior of using the change-time in place
  of the birth-time.

- Bugfix: Telepresence will no longer refer the user to the daemon logs for errors that aren't related to
  problems that are logged there.

- Bugfix: The overriding DNS resolver will no longer apply search paths when resolving "localhost".

- Bugfix: The cluster domain used by the DNS resolver is retrieved from the traffic-manager instead of being
  hard-coded to "cluster.local".

- Bugfix: "Telepresence uninstall --everything" now also uninstalls agents installed via mutating webhook

- Bugfix: Downloading large files during an intercept will no longer cause timeouts and hanging traffic-agent.

- Bugfix: Passing false to the intercept command's --mount flag will no longer result in a filesystem being mounted.

- Bugfix: The traffic manager will establish outbound connections in parallel instead of sequentially.

- Bugfix: The `telepresence status` command reports correct DNS settings instead of "Local IP: nil, Remote IP: nil"

### 2.4.2 (September 1, 2021)

- Feature: A new `telepresence loglevel <level>` subcommand was added that enables changing the loglevel
  temporarily for the local daemons, the `traffic-manager` and the `traffic-agents`.

- Change: The default log-level is now `info` for all components of Telepresence.

- Bugfix: The overriding DNS resolver will no longer apply search paths when resolving "localhost".

- Bugfix: The RBAC was not updated in the helm chart to enable the traffic-manager to `get` and `list`
  namespaces, which would impact users who use licensed features of the Telepresence extensions in an
  air-gapped environment.

- Bugfix: The timeout for Helm actions wasn't always respected which could cause a failing install of the
  `traffic-manager` to make the user daemon to hang indefinitely.

### 2.4.1 (August 30, 2021)

- Bugfix: Telepresence will now mount all directories from `/var/run/secrets`, not just the kubernetes.io ones.
  This allows the mounting of secrets directories such as eks.amazonaws.com (for IRSA tokens)

- Bugfix: The grpc.maxReceiveSize setting is now correctly propagated to all grpc servers.
  This allows users to mitigate a root daemon crash when sending a message over the default maximum size.

- Bugfix: Some slight fixes to the `homebrew-package.sh` script which will enable us to run
  it manually if we ever need to make homebrew point at an older version.

- Feature: Helm chart has now feature to on demand regenerate certificate used for mutating webhook by setting value.
  `agentInjector.certificate.regenerate`

- Change: The traffic-manager now requires `get` namespace permissions to get the cluster ID instead of that value being
  passed in as an environment variable to the traffic-manager's deployment.

- Change: The traffic-manager is now installed via an embedded version of the Helm chart when `telepresence connect` is first performed on a cluster.
  This change is transparent to the user.
  A new configuration flag, `timeouts.helm` sets the timeouts for all helm operations performed by the Telepresence binary.

- Bugfix: Telepresence will initialize the default namespace from the kubeconfig on each call instead of just doing it when connecting.

- Bugfix: The timeout to keep idle outbound TCP connections alive was increased from 60 to 7200 seconds which is the same as
  the Linux `tcp_keepalive_time` default.

- Bugfix: Telepresence will now remove a socket that is the result of an ungraceful termination and retry instead of printing
  an error saying "this usually means that the process has terminated ungracefully"

- Change: Failure to report metrics is logged using loglevel info rather than error.

- Bugfix: A potential deadlock situation is fixed that sometimes caused the user daemon to hang when the user
  was logged in.

- Feature: The scout reports will now include additional metadata coming from environment variables starting with
  `TELEPRESENCE_REPORT_`.

- Bugfix: The config setting `images.agentImage` is no longer required to contain the repository. The repository is
  instead picked from `images.repository`.

- Change: The `registry`, `webhookRegistry`, `agentImage` and `webhookAgentImage` settings in the `images` group of the `config.yml`
  now get their defaults from `TELEPRESENCE_AGENT_IMAGE` and `TELEPRESENCE_REGISTRY`.

### 2.4.0 (August 4, 2021)

- Feature: There is now a native Windows client for Telepresence.
  All the same features supported by the MacOS and Linux client are available on Windows.

- Feature: Telepresence can now receive messages from the cloud and raise
  them to the user when they perform certain commands.

- Bugfix: Initialization of `systemd-resolved` based DNS sets
  routing domain to improve stability in non-standard configurations.

- Bugfix: Edge case error when targeting a container by port number.
  Before if your matching/target container was at containers list index 0,
  but if there was a container at index 1 with no ports, then the
  "no ports" container would end up the selected one

- Bugfix: A `$(NAME)` reference in the agent's environment will now be
  interpolated correctly.

- Bugfix: Telepresence will no longer print an INFO level log message when
  no config.yml file is found.

- Bugfix: A panic is no longer raised when passing an argument to the
  `telepresence intercept` option `--http-match` that does't contain an
  equal sign.

- Bugfix: The `traffic-manager` will only send subnet updates to a
  client root daemon when the subnets actually change.

- Bugfix: The agent uninstaller now distinguishes between recoverable
  and unrecoverable failures, allowing uninstallation from manually changed
  resources

### 2.3.7 (July 23, 2021)

- Feature: An `also-proxy` entry in the Kubernetes cluster config will
  show up in the output of the `telepresence status` command.

- Feature: `telepresence login` now has an `--apikey=KEY` flag that
  allows for non-interactive logins.  This is useful for headless
  environments where launching a web-browser is impossible, such as
  cloud shells, Docker containers, or CI.

- Bugfix: Dialer will now close if it gets a ConnectReject. This was
  encountered when doing an intercept without a local process running
  and would result in requests hanging indefinitely.

- Bugfix: Made `telepresence list` command faster.

- Bugfix: Mutating webhook injector correctly hides named ports for probes.

- Bugfix: Initialization of `systemd-resolved` based DNS is more stable and
  failures causing telepresence to default to the overriding resolver will no
  longer cause general DNS lookup failures.

- Bugfix: Fixed a regression introduced in 2.3.5 that caused `telepresence current-cluster-id`
  to crash.

- Bugfix: New API keys generated internally for communication with
  Ambassador Cloud no longer show up as "no description" in the
  Ambassador Cloud web UI.  Existing API keys generated by older
  versions of Telepresence will still show up this way.

- Bugfix: Fixed a race condition that logging in and logging out
  rapidly could cause memory corruption or corruption of the
  `user-info.json` cache file used when authenticating with Ambassador
  Cloud.

### 2.3.6 (July 20, 2021)

- Bugfix: Fixed a regression introduced in 2.3.5 that caused preview
  URLs to not work.

- Bugfix: Fixed a regression introduced in 2.3.5 where the Traffic
  Manager's `RoleBinding` did not correctly appoint the
  `traffic-manager` `Role`, causing subnet discovery to not be able to
  work correctly.

- Bugfix: Fixed a regression introduced in 2.3.5 where the root daemon
  did not correctly read the configuration file; ignoring the user's
  configured log levels and timeouts.

- Bugfix: Fixed an issue that could cause the user daemon to crash
  during shutdown, as during shutdown it unconditionally attempted to
  close a channel even though the channel might already be closed.

### 2.3.5 (July 15, 2021)

- Feature: Telepresence no longer depends on having an external
  `kubectl` binary, which might not be present for OpenShift users
  (who have `oc` instead of `kubectl`).
- Feature: `skipLogin` can be used in the config.yml to tell the cli not to connect to cloud when using an air-gapped environment.
- Feature: The Telepresence Helm chart now supports installing multiple
  Traffic Managers in multiple namespaces. This will allow operators to
  install Traffic Managers with limited permissions that match the
  permissions restrictions that Telepresence users are subject to.
- Feature: The maximum size of messages that the client can receive over gRPC can now be configured. The gRPC default of 4MB isn't enough
  under some circumstances.
- Change: `TELEPRESENCE_AGENT_IMAGE` and `TELEPRESENCE_REGISTRY` are now only configurable via config.yml.
- Bugfix: Fixed and improved several error messages, to hopefully be
  more helpful.
- Bugfix: Fixed a DNS problem on macOS causing slow DNS lookups when connecting to a local cluster.

### 2.3.4 (July 9, 2021)

- Bugfix: Some log statements that contained garbage instead of a proper IP address now produce the correct address.
- Bugfix: Telepresence will no longer panic when multiple services match a workload.
- Bugfix: The traffic-manager will now accurately determine the service subnet by creating a dummy-service in its own namespace.
- Bugfix: Telepresence connect will no longer try to update the traffic-manager's clusterrole if the live one is identical to the desired one.
- Bugfix: The Telepresence helm chart no longer fails when installing with `--set clientRbac.namespaced=true`

### 2.3.3 (July 7, 2021)

- Feature: Telepresence now supports installing the Traffic Manager
  via Helm.  This will make it easy for operators to install and
  configure the server-side components of Telepresence separately from
  the CLI (which in turn allows for better separation of permissions).

- Feature: As the `traffic-manager` can now be installed in any
  namespace via Helm, Telepresence can now be configured to look for
  the traffic manager in a namespace other than `ambassador`.  This
  can be configured on a per-cluster basis.

- Feature: `telepresence intercept` now supports a `--to-pod` flag
  that can be used to port-forward sidecars' ports from an intercepted
  pod

- Feature: `telepresence status` now includes more information about
  the root daemon.

- Feature: We now do nightly builds of Telepresence for commits on release/v2 that haven't been tagged and published yet.

- Change: Telepresence no longer automatically shuts down the old
  `api_version=1` `edgectl` daemon.  If migrating from such an old
  version of `edgectl` you must now manually shut down the `edgectl`
  daemon before running Telepresence.  This was already the case when
  migrating from the newer `api_version=2` `edgectl`.

- Bugfix: The root daemon no longer terminates when the user daemon
  disconnects from its gRPC streams, and instead waits to be
  terminated by the CLI.  This could cause problems with things not
  being cleaned up correctly.

- Bugfix: An intercept will survive deletion of the intercepted pod
  provided that another pod is created (or already exists) that can
  take over.

### 2.3.2 (June 18, 2021)

- Feature: The mutator webhook for injecting traffic-agents now
  recognizes a `telepresence.getambassador.io/inject-service-port`
  annotation to specify which port to intercept; bringing the
  functionality of the `--port` flag to users who use the mutator
  webook in order to control Telepresence via GitOps.

- Feature: Outbound connections are now routed through the intercepted
  Pods which means that the connections originate from that Pod from
  the cluster's perspective.  This allows service meshes to correctly
  identify the traffic.

- Change: Inbound connections from an intercepted agent are now
  tunneled to the manager over the existing gRPC connection, instead
  of establishing a new connection to the manager for each inbound
  connection.  This avoids interference from certain service mesh
  configurations.

- Change: The traffic-manager requires RBAC permissions to list Nodes,
  Pods, and to create a dummy Service in the manager's namespace.

- Change: The on-laptop client no longer requires RBAC permissions to
  list Nodes in the cluster or to create Services, as that
  functionality has been moved to the traffic-manager.

- Bugfix: Telepresence will now detect the pod CIDR ranges even if
  they are not listed in the Nodes.

- Bugfix: The list of cluster subnets that the virtual network
  interface will route is now configured dynamically and will follow
  changes in the cluster.

- Bugfix: Subnets fully covered by other subnets are now pruned
  internally and thus never superfluously added to the laptop's
  routing table.

- Change: The `trafficManagerAPI` timout default has changed from 5
  seconds to 15 seconds, in order to facilitate the extended time it
  takes for the traffic-manager to do its initial discovery of cluster
  info as a result of the above bugfixes.

- Bugfix: On macOS, files generated under `/etc/resolver/` as the
  result of using `include-suffixes` in the cluster config are now
  properly removed on quit.

- Bugfix: Telepresence no longer erroneously terminates connections
  early when sending a large HTTP response from an intercepted
  service.

- Bugfix: When shutting down the user-daemon or root-daemon on the
  laptop, `telepresence quit` and related commands no longer return
  early before everything is fully shut down.  Now it can be counted
  on that by the time the command has returned that all of the
  side-effects on the laptop have been cleaned up.

### 2.3.1 (June 14, 2021)

- Feature: Agents can now be installed using a mutator webhook
- Feature: DNS resolver can now be configured with respect to what IP addresses that are used, and what lookups that gets sent to the cluster.
- Feature: Telepresence can now be configured to proxy subnets that aren't part of the cluster but only accesible from the cluster.
- Change: The `trafficManagerConnect` timout default has changed from 20 seconds to 60 seconds, in order to facilitate
  the extended time it takes to apply everything needed for the mutator webhook.
- Change: Telepresence is now installable via `brew install datawire/blackbird/telepresence`
- Bugfix: Fix a bug where sometimes large transfers from services on the cluster would hang indefinitely

### 2.3.0 (June 1, 2021)

- Feature: Telepresence is now installable via brew
- Feature: `telepresence version` now also includes the version of the currently running user daemon.
- Change: A TUN-device is used instead of firewall rules for routing outbound connections.
- Change: Outbound connections now use gRPC instead of ssh, and the traffic-manager no longer has a sshd running.
- Change: The traffic-agent no longer has a sshd running. Remote volume mounts use sshfs in slave mode, talking directly to sftp.
- Change: The local DNS now routes the name lookups to intercepted agents or traffic-manager.
- Change: The default log-level for the traffic-manager and the root-daemon was changed from "debug" to "info".
- Change: The command line is now statically-linked, so it is usable on systems with different libc's.
- Bugfix: Using --docker-run no longer fail to mount remote volumes when docker runs as root.
- Bugfix: Fixed a number of race conditions.
- Bugfix: Fix a crash when there is an error communicating with the traffic-manager about Ambassador Cloud.
- Bugfix: Fix a bug where sometimes when displaying or logging a timeout error it fails to determine which configurable timeout is responsible.
- Bugfix: The root-user daemon now respects the timeouts in the normal user's configuration file.

### 2.2.2 (May 17, 2021)

- Feature: Telepresence translates legacy Telepresence commands into viable Telepresence commands.
- Bugfix: Intercepts will only look for agents that are in the same namespace as the intercept.

### 2.2.1 (April 29, 2021)

- Bugfix: Improve `ambassador` namespace detection that was trying to create the namespace even when the namespace existed, which was an undesired RBAC escalation for operators.
- Bugfix: Telepresence will now no longer generate excessive traffic trying repeatedly to exchange auth tokens with Ambassador Cloud.  This could happen when upgrading from <2.1.4 if you had an expired `telepresence login` from before upgrading.
- Bugfix: `telepresence login` now correctly handles expired logins, just like all of the other subcommands.

### 2.2.0 (April 19, 2021)

- Feature: `telepresence intercept` now has the option `--docker-run` which will start a docker container with intercepted environment and volume mounts.
- Bugfix: `telepresence uninstall` can once again uninstall agents installed by older versions of Telepresence.
- Feature: Addition of `telepresence current-cluster-id` and `telepresence license` commands for using licenses with the Ambassador extension, primarily in air-gapped environments.

### 2.1.5 (April 12, 2021)

- Feature: When intercepting `--port` now supports specifying a service port or a service name.  Previously, only service name was supported.
- Feature: Intercepts using `--mechanism=http` now support mTLS.
- Bugfix: One of the log messages was using the incorrect variable, which led to misleading error messages on `telepresence uninstall`.
- Bugfix: Telepresence no longer generates port names longer than 15 characters.

### 2.1.4 (April 5, 2021)

- Feature: `telepresence status` has been enhanced to provide more information.  In particular, it now provides separate information on the daemon and connector processes, as well as showing login status.
- Feature: Telepresence now supports intercepting StatefulSets
- Change: Telepresence necessary RBAC has been refined to support StatefulSets and now requires "get,list,update" for StatefulSets
- Change: Telepresence no longer requires that port 1080 must be available.
- Change: Telepresence now makes use of refresh tokens to avoid requiring the user to manually log in so often.
- Bugfix: Fix race condition that occurred when intercepting a ReplicaSet while another pod was terminating in the same namespace (this fixes a transient test failure)
- Bugfix: Fix error when intercepting a ReplicaSet requires the containerPort to be hidden.
- Bugfix: `telepresence quit` no longer starts the daemon process just to shut it down.
- Bugfix: Telepresence no longer hangs the next time it's run after getting killed.
- Bugfix: Telepresence now does a better job of automatically logging in as necessary, especially with regard to expired logins.
- Bugfix: Telepresence was incorrectly looking across all namespaces for services when intercepting, but now it only looks in the given namespace.  This should prevent people from running into "Found multiple services" errors when services with the same selectors existed in other namespaces.

### 2.1.3 (March 29, 2021)

- Feature: Telepresence now supports intercepting ReplicaSets (that aren't owned by a Deployment)
- Change: The --deployment (-d) flag is now --workload (-w), as we start supporting more workloads than just Deployments
- Change: Telepresence necessary RBAC has changed and now requires "delete" for Pods and "get,list,update" for ReplicaSets
- Security: Upgrade to a newer OpenSSL, to address OpenSSL CVE-2021-23840.
- Bugfix: Connecting to Minikube/Hyperkit no longer fails intermittently.
- Bugfix: Telepresence will now make /var/run/secrets/kubernetes.io available when mounting remote volumes.
- Bugfix: Hiccups in the connection to the cluster will no longer cause the connector to shut down; it now retries properly.
- Bugfix: Fix a crash when binary dependencies are missing.
- Bugfix: You can now specify a service when doing an intercept (--service), this is useful if you have two services that select on the same labels (e.g. If using Argo Rollouts do deployments)

### 2.1.2 (March 19, 2021)

- Bugfix: Uninstalling agents now only happens once per deployment instead of once per agent.
- Bugfix: The list command no longer shows agents from namespaces that aren't mapped.
- Bugfix: IPv6 routes now work and don't prevent other pfctl rules being written in macOS
- Bugfix: Pods with `hostname` and/or `subdomain` now get correct DNS-names and routes.
- Change: Service UID was added to InterceptSpec to better link intercepts and services.
- Feature: All timeouts can now be configured in a <user-config-dir>/telepresence/config.yml file

### 2.1.1 (March 12, 2021)

- Bugfix: When looking at the container to intercept, it will check if there's a better match before using a container without containerPorts.
- Bugfix: Telepresence will now map `kube-*` and `ambassador` namespaces by default.
- Bugfix: Service port declarations that lack a TargetPort field will now correctly default to using the Port field instead.
- Bugfix: Several DNS fixes.  Notably, introduce a fake "tel2-search" domain that gets replaced with a dynamic DNS search when queried, which fixes DNS for Docker with no `-net host`.
- Change: Improvements to how we report the requirements for volume mounts; notably, if the requirements are not met then it defaults to `--mount=false`.
- Change: There has been substantial code cleanup in the "connector" process.

### 2.1.0 (March 8, 2021)

- Feature: Support headless services (including ExternalName), which you can use if you used "Also Proxy" in telepresence 1.
- Feature: Preview URLs can now set a layer-5 hostname (TLS-SNI and HTTP "Host" header) that is different than the layer-3 hostname (IP-address/DNS-name) that is used to dial to the ingress.
- Feature: The Ingress info will now contain a layer-5 hostname that can be used for TLS-SLI and HTTP "Host" header when accessing a service.
- Feature: Users can choose which port to intercept when intercepting a service with multiple ports.
- Bugfix: Environment variables declared with `envFrom` in the app-container are now propagated correctly to the client during intercept.
- Bugfix: The description of the `--everything` flag for the `uninstall` command was corrected.
- Bugfix: Connecting to a large cluster could take a very long time and even make the process hang. This is no longer the case.
- Bugfix: Telepresence now explicitly requires macFUSE version 4.0.5 or higher for macOS.
- Bugfix: A `tail -F <daemon log file>` no longer results in a "Permission denied" when reconnecting to the cluster.
- Change: The telepresence daemon will no longer use port 1234 for the firewall-to-SOCKS server, but will instead choose an available port dynamically.
- Change: On connect, telepresence will no longer suggest the `--mapped-namespaces` flag when the user connects to a large cluster.

### 2.0.3 (February 24, 2021)

- Feature: There is now an extension mechanism where you can tell Telepresence about different agents and what arguments they support.  The new `--mechanism` flag can explicitly identify which extension to use.
- Feature: An intercept of `NAME` that is made using `--namespace=NAMESPACE` but not using `--deployment` will use `NAME` as the name of the deployment and `NAME-NAMESPACE` as the name of the intercept.
- Feature: Declare a local-only intercept for the purpose of getting direct outbound access to the intercept's namespace using boolean flag `--local-only`.
- Bugfix: Fix a regression in the DNS resolver that prevented name resolution using NAME.NAMESPACE. Instead, NAME.NAMESPACE.svc.cluster.local was required.
- Bugfix: Fixed race-condition in the agent causing attempts to dial to `:0`.
- Bugfix: It is now more strict about which agent versions are acceptable and will be more eager to apply upgrades.
- Change: Related to things now being in extensions, the `--match` flag has been renamed to `--http-match`.
- Change: Cluster connection timeout has been increased from 10s to 20s.
- Change: On connect, if telepresence detects a large cluster, it will suggest the `--mapped-namespaces` flag to the user as a way to speed it up.
- Change: The traffic-agent now has a readiness probe associated with its container.

### 2.0.2 (February 18, 2021)

- Feature: Telepresence is now capable of forwarding the intercepted Pod's volume mounts (as Telepresence 0.x did) via the `--mount` flag to `telepresence intercept`.
- Feature: Telepresence will now allow simultaneous intercepts in different namespaces.
- Feature: It is now possible for a user to limit what namespaces that will be used by the DNS-resolver and the NAT.
- Bugfix: Fix the kubectl version number check to handle version numbers with a "+" in them.
- Bugfix: Fix a bug with some configurations on macOS where we clash with mDNSResponder's use of port 53.

### 2.0.1 (February 9, 2021)

- Feature: Telepresence is now capable of forwarding the environment variables of an intercepted service (as Telepresence 0.x did) and emit them to a file as text or JSON. The environment variables will also be propagated to any command started by doing a `telepresence intercept nnn -- <command>`.
- Bugfix: A bug causing a failure in the Telepresence DNS resolver when attempting to listen to the Docker gateway IP was fixed. The fix affects Windows using a combination of Docker and WSL2 only.
- Bugfix: Telepresence now works correctly while OpenVPN is running on macOS.
- Change: The background processes `connector` and `daemon` will now use rotating logs and a common directory.
  + macOS: `~/Library/Logs/telepresence/`
  + Linux: `$XDG_CACHE_HOME/telepresence/logs/` or `$HOME/.cache/telepresence/logs/`<|MERGE_RESOLUTION|>--- conflicted
+++ resolved
@@ -12,11 +12,10 @@
 
 - Feature: The agent injector now supports injecting Traffic Agents into pods that have unnamed ports.
 
-<<<<<<< HEAD
+
 - Bugfix: If a deployment annotated with webhook annotations is deployed before telepresence is installed, telepresence will now install an agent in that deployment before intercept
-=======
+
 - Bugfix: Fix an issue where the traffic-manager would sometimes go into a CPU loop.
->>>>>>> 4049395a
 
 ### 2.4.3 (September 15, 2021)
 
