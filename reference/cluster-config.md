import Alert from '@material-ui/lab/Alert';
import { ClusterConfig } from '../../../../../src/components/Docs/Telepresence';

# Cluster-side configuration

For the most part, Telepresence doesn't require any special
configuration in the cluster and can be used right away in any
cluster (as long as the user has adequate [RBAC permissions](../rbac)).

However, some advanced features do require some configuration in the
cluster.

## TLS

In this example, other applications in the cluster expect to speak TLS to your
intercepted application (perhaps you're using a service-mesh that does
mTLS).

In order to use `--mechanism=http` (or any features that imply
`--mechanism=http`) you need to tell Telepresence about the TLS
certificates in use.

Tell Telepresence about the certificates in use by adjusting your
[workload's](../intercepts/#supported-workloads) Pod template to set a couple of
annotations on the intercepted Pods:

```diff
 spec:
   template:
     metadata:
       labels:
         service: your-service
+      annotations:
+        "getambassador.io/inject-terminating-tls-secret": "your-terminating-secret"  # optional
+        "getambassador.io/inject-originating-tls-secret": "your-originating-secret"  # optional
     spec:
+      serviceAccountName: "your-account-that-has-rbac-to-read-those-secrets"
       containers:
```

- The `getambassador.io/inject-terminating-tls-secret` annotation
  (optional) names the Kubernetes Secret that contains the TLS server
  certificate to use for decrypting and responding to incoming
  requests.

  When Telepresence modifies the Service and workload port
  definitions to point at the Telepresence Agent sidecar's port
  instead of your application's actual port, the sidecar will use this
  certificate to terminate TLS.

- The `getambassador.io/inject-originating-tls-secret` annotation
  (optional) names the Kubernetes Secret that contains the TLS
  client certificate to use for communicating with your application.

  You will need to set this if your application expects incoming
  requests to speak TLS (for example, your
  code expects to handle mTLS itself instead of letting a service-mesh
  sidecar handle mTLS for it, or the port definition that Telepresence
  modified pointed at the service-mesh sidecar instead of at your
  application).

  If you do set this, you should to set it to the
  same client certificate Secret that you configure the Ambassador
  Edge Stack to use for mTLS.

It is only possible to refer to a Secret that is in the same Namespace
as the Pod.

The Pod will need to have permission to `get` and `watch` each of
those Secrets.

Telepresence understands `type: kubernetes.io/tls` Secrets and
`type: istio.io/key-and-cert` Secrets; as well as `type: Opaque`
Secrets that it detects to be formatted as one of those types.

## Air gapped cluster

If your cluster is air gapped (it does not have access to the
internet and therefore cannot connect to Ambassador Cloud), some additional
configuration is required to acquire a license use selective intercepts.

### Create a license

<<<<<<< HEAD
1. Go to [the teams setting page in Ambassador Cloud](https://auth.datawire.io/redirects/settings/teams) and
select *Licenses* for the team you want to create the license for.
=======
1. <ClusterConfig /> 
>>>>>>> 0dc896ae

2. Generate a new license (if one doesn't already exist) by clicking *Generate New License*.

3. You will be prompted for your Cluster ID. Ensure your
kubeconfig context is using the cluster you want to create a license for then
run this command to generate the Cluster ID:

  ```
  $ telepresence current-cluster-id

    Cluster ID: <some UID>
  ```

4. Click *Generate API Key* to finish generating the license.

### Add license to cluster

1. On the licenses page, download the license file associated with your cluster.

2. Use this command to generate a Kubernetes Secret config using the license file:

  ```
  $ telepresence license -f <downloaded-license-file>

    apiVersion: v1
    data:
      hostDomain: <long_string>
      license: <longer_string>
    kind: Secret
    metadata:
      creationTimestamp: null
      name: systema-license
      namespace: ambassador
  ```

3. Save the output as a YAML file and apply it to your
<<<<<<< HEAD
cluster with `kubectl`.  Once applied, you will be able to use selective intercepts with the
=======
cluster with `kubectl`.

4. Ensure that you have the docker image for the Smart Agent (datawire/ambassador-telepresence-agent:1.8.0)
pulled and in a registry your cluster can pull from.

5. Have users use the `images` [config key](../config/#images) keys so telepresence uses the aforementioned image for their agent.

Users will now be able to use selective intercepts with the
>>>>>>> 0dc896ae
`--preview-url=false` flag (since use of preview URLs requires a connection to Ambassador Cloud).

If using Helm to install the server-side components, see the chart's [README](https://github.com/telepresenceio/telepresence/tree/release/v2/charts/telepresence) to learn how to configure the image registry and license secret.

Have clients use the [skipLogin](../config/#cloud) key to ensure the cli knows it is operating in an
air-gapped environment.

## Mutating Webhook

By default, Telepresence updates the intercepted workload (Deployment, StatefulSet, ReplicaSet)
template to add the [Traffic Agent](../architecture/#traffic-agent) sidecar container and update the
port definitions. If you use GitOps workflows (with tools like ArgoCD) to automatically update your
cluster so that it reflects the desired state from an external Git repository, this behavior can make
your workload out of sync with that external desired state.

To solve this issue, you can use Telepresence's Mutating Webhook alternative mechanism. Intercepted
workloads will then stay untouched and only the underlying pods will be modified to inject the Traffic
Agent sidecar container and update the port definitions.

<Alert severity="info">
A current limitation of the Mutating Webhook mechanism is that the <code>targetPort</code> of your intercepted
Service needs to point to the <strong>name</strong> of a port on your container, not the port number itself.
</Alert>

Simply add the `telepresence.getambassador.io/inject-traffic-agent: enabled` annotation to your
workload template's annotations:

```diff
 spec:
   template:
     metadata:
       labels:
         service: your-service
+      annotations:
+        telepresence.getambassador.io/inject-traffic-agent: enabled
     spec:
       containers:
```

### Service Port Annotation

A service port annotation can be added to the workload to make the Mutating Webhook select a specific port
in the service. This is necessary when the service has multiple ports.

```diff
 spec:
   template:
     metadata:
       labels:
         service: your-service
       annotations:
         telepresence.getambassador.io/inject-traffic-agent: enabled
+        telepresence.getambassador.io/inject-service-port: https
     spec:
       containers:
```<|MERGE_RESOLUTION|>--- conflicted
+++ resolved
@@ -81,12 +81,7 @@
 
 ### Create a license
 
-<<<<<<< HEAD
-1. Go to [the teams setting page in Ambassador Cloud](https://auth.datawire.io/redirects/settings/teams) and
-select *Licenses* for the team you want to create the license for.
-=======
 1. <ClusterConfig /> 
->>>>>>> 0dc896ae
 
 2. Generate a new license (if one doesn't already exist) by clicking *Generate New License*.
 
@@ -96,7 +91,7 @@
 
   ```
   $ telepresence current-cluster-id
-
+    
     Cluster ID: <some UID>
   ```
 
@@ -110,7 +105,7 @@
 
   ```
   $ telepresence license -f <downloaded-license-file>
-
+    
     apiVersion: v1
     data:
       hostDomain: <long_string>
@@ -123,9 +118,6 @@
   ```
 
 3. Save the output as a YAML file and apply it to your
-<<<<<<< HEAD
-cluster with `kubectl`.  Once applied, you will be able to use selective intercepts with the
-=======
 cluster with `kubectl`.
 
 4. Ensure that you have the docker image for the Smart Agent (datawire/ambassador-telepresence-agent:1.8.0)
@@ -134,7 +126,6 @@
 5. Have users use the `images` [config key](../config/#images) keys so telepresence uses the aforementioned image for their agent.
 
 Users will now be able to use selective intercepts with the
->>>>>>> 0dc896ae
 `--preview-url=false` flag (since use of preview URLs requires a connection to Ambassador Cloud).
 
 If using Helm to install the server-side components, see the chart's [README](https://github.com/telepresenceio/telepresence/tree/release/v2/charts/telepresence) to learn how to configure the image registry and license secret.
