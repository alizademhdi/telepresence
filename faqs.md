--- conflicted
+++ resolved
@@ -29,10 +29,9 @@
 
 ** When using Telepresence to intercept a pod, are the Kubernetes cluster environment variables proxied to my local machine?**
 
-<<<<<<< HEAD
 Yes, you can either set the pod's environment variables on your machine or write the variables to a file to use with Docker or another build process. Please see [the environment variable reference doc](../reference/environment) for more information.
 
-** When using Telepresence to intercept a pod, can the associated pod volume mounts also be mounted my local machine?**
+** When using Telepresence to intercept a pod, can the associated pod volume mounts also be mounted by my local machine?**
 
 Yes, please see [the volume mounts reference doc](../reference/volume/) for more information.
 
@@ -44,22 +43,6 @@
 
 If you create an intercept for a service in a namespace, you will be able to use the service name directly.
 
-=======
-Yes, please see [this document](../reference/environment/) for more information.
-
-** When using Telepresence to intercept a pod, are the associated pod volume mounts also proxied and shared with my local machine?**
-
-Yes, please see [this doc on using volume mounts](../reference/volume/).
-
-** When connected to a Kubernetes cluster via Telepresence, can I access cluster-based services via their DNS name?**
-
-Yes. After you have successfully connected to your cluster via `telepresence connect` you will be able to access any service in your cluster via their namespace qualified DNS name.
-
-This means you can curl endpoints directly e.g. `curl <my_service_name>.<my_service_namespace>:8080/mypath`.
-
-If you create an intercept for a service in a namespace, you will be able to use the service name directly.
-
->>>>>>> 42bbc6ea
 This means if you `telepresence intercept <my_service_name> -n <my_service_namespace>`, you will be able to resolve just the `<my_service_name>` DNS record.
 
 You can connect to databases or middleware running in the cluster, such as MySQL, PostgreSQL and RabbitMQ, via their service name.
@@ -70,21 +53,13 @@
 
 ** What types of ingress does Telepresence support for the preview URL functionality?**
 
-<<<<<<< HEAD
- The preview URL functionality should work with most ingress configurations, including straightforward load balancer setups.
-=======
 The preview URL functionality should work with most ingress configurations, including straightforward load balancer setups.
->>>>>>> 42bbc6ea
 
 Telepresence will discover/prompt during first use for this info and make its best guess at figuring this out and ask you to confirm or update this.
 
 ** Will Telepresence be able to intercept workloads running on a private cluster or cluster running within a virtual private cloud (VPC)?**
 
-<<<<<<< HEAD
- Yes. The cluster has to have outbound access to the internet for the preview URLs to function correctly, but it doesn’t need to have a publicly accessible IP address.
-=======
 Yes. The cluster has to have outbound access to the internet for the preview URLs to function correctly, but it doesn’t need to have a publicly accessible IP address.
->>>>>>> 42bbc6ea
 
 The cluster must also have access to an external registry in order to be able to download the Traffic Manager and Traffic Agent containers that are deployed when connecting with Telepresence.
 
@@ -96,21 +71,13 @@
 
 ** What components get installed in the cluster when running Telepresence?**
 
-<<<<<<< HEAD
- A single Traffic Manager service is deployed in the `ambassador` namespace within your cluster, and this manages resilient intercepts and connections between your local machine and the cluster.
-=======
 A single Traffic Manager service is deployed in the `ambassador` namespace within your cluster, and this manages resilient intercepts and connections between your local machine and the cluster.
->>>>>>> 42bbc6ea
 
 A Traffic Agent container is injected per pod that is being intercepted. The first time a workload is intercepted all pods associated with this workload will be restarted with the Traffic Agent automatically injected.
 
 ** How can I remove all of the Telepresence components installed within my cluster?**
 
-<<<<<<< HEAD
- You can run the command `telepresence uninstall --everything` to remove the Traffic Manager service installed in the cluster and Traffic Agent containers injected into each pod being intercepted.
-=======
 You can run the command `telepresence uninstall --everything` to remove the Traffic Manager service installed in the cluster and Traffic Agent containers injected into each pod being intercepted.
->>>>>>> 42bbc6ea
 
 Running this command will also stop the local daemon running.
 
@@ -126,13 +93,9 @@
 
 ** What identity providers are supported for authenticating to view a preview URL?**
 
-<<<<<<< HEAD
 * GitHub
 * GitLab
 * Google
-=======
-Currently GitHub is used to authenticate a user of Telepresence (triggered via the `telepresence login` command) and any viewers of a preview URL.
->>>>>>> 42bbc6ea
 
 More authentication mechanisms and identity provider support will be added soon. Please [let us know](../../../../feedback) which providers are the most important to you and your team in order for us to prioritize those.
 
@@ -142,8 +105,4 @@
 
 ** How do I share my feedback on Telepresence?**
 
-<<<<<<< HEAD
- Your feedback is always appreciated and helps us build a product that provides as much value as possible for our community. You can chat with us directly on our [feedback page](../../../../feedback), or you can [join our Slack channel](https://a8r.io/Slack) to share your thoughts.
-=======
-Your feedback is always appreciated and helps us build a product that provides as much value as possible for our community. You can chat with us directly on our [feedback page](../../../../feedback), or you can [join our Slack channel](https://a8r.io/Slack) to share your thoughts.
->>>>>>> 42bbc6ea
+Your feedback is always appreciated and helps us build a product that provides as much value as possible for our community. You can chat with us directly on our [feedback page](../../../../feedback), or you can [join our Slack channel](https://a8r.io/Slack) to share your thoughts.